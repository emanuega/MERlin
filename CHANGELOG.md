--- conflicted
+++ resolved
@@ -18,12 +18,8 @@
 - Added plot for scale factor magnitude vs bit index
 - Fixed barcode partitioning to include cells from adjacent fields of view when a cell falls across fov boundaries
 
-<<<<<<< HEAD
 ## [0.1.3] - 2019-12-04
 ### Fixed
 - Addressed bugs present in cleaning overlapping cells and assigning them to a fov
-=======
-## [0.1.3] - 2019-12-03
 ### Added
 - Added option to draw field of view labels overlaid on the mosaic
->>>>>>> 450ab95a
