--- conflicted
+++ resolved
@@ -1,149 +1,3 @@
-<<<<<<< HEAD
-Analysis tasks
-****************
-
-warp.FiducialFitWarp
----------------------
-
-Description: Aligns image stacks by fitting fiducial spots to Gaussians.
-
-Parameters:
-
-* write\_fiducial\_images -- Flag indicating whether the aligned fiducial images should be saved. These images are helpful for visually verifying the quality of the image alignment.
-* initial\_sigma -- initial spot Gaussian standard deviation for the spot  fitting algorithm.
-* intensity\_threshold -- minimum spot intensity for spot fitting.
-* significance\_threshold --  minimum fit significance for spot fitting.
-
-warp.FiducialCorrelationWarp
------------------------------
-
-Description: Aligns image stacks by maximizing the cross-correlation between fiducial images. 
-
-Parameters:
-
-* write\_fiducial\_images -- Flag indicating whether the aligned fiducial images should be saved. These images are helpful for visually verifying the quality of the image alignment.
-
-preprocess.DeconvolutionPreprocess
------------------------------------
-
-Description: High-pass filters and deconvolves the image data in preparation for bit-calling.
-
-Parameters:
-
-* warp\_task -- The name of the warp task that provides the aligned image stacks.
-* highpass\_pass -- The standard deviation to use for the high pass filter.
-* decon\_sigma -- The standard deviation to use for the Lucy-Richardson deconvolution.
-* decon\_iterations -- The number of Lucy-Richardson deconvolution iterations to perform on each image.
-* decon\_filter\_size -- The size of the gaussian filter to use for the deconvolution. It is not recommended to set this parameter manually.
-
-optimize.Optimize
-------------------
-
-Description: Determines the optimal per-bit scale factors for barcode decoding.
-
-Parameters:
-
-* iteration\_count -- The number of iterations to perform for the optimization.
-* fov\_per\_iteration -- The number of fields of view to decode in each round of optimization.
-* estimate\_initial\_scale\_factors\_from\_cdf -- Flag indicating if the initial scale factors should be estimated from the pixel intensity cdf. If false, the initial scale factors are all set to 1. If true, the initial scale factors are based on the 90th percentile of the pixe intensity cdf.
-* area\_threshold -- The minimum barcode area for barcodes to be used in the calculation of the scale factors.
-
-decode.Decode
----------------
-
-Description: Extract barcodes from all field of views.
-
-Parameters:
-
-* crop\_width -- The number of pixels from each edge of the image to exclude from decoding. 
-* write_decoded\_images -- Flag indicating if the decoded and intensity images should be written.
-* minimum\_area -- The area threshold, below which decoded barcodes are ignored.
-* lowpass\_sigma -- The standard deviation for the low pass filter prior to decoding.
-
-filterbarcodes.FilterBarcodes
-------------------------------
-
-Description: Filters the decoded barcodes based on area and intensity
-
-Parameters:
-
-* area\_threshold -- Barcodes with areas below the specified area\_threshold are removed.
-* intensity\_threshold -- Barcodes with intensities below this threshold are removed.  
-
-segment.SegmentCells
-----------------------
-
-Description: Determines cell boundaries using a watershed algorithm with the seeds determined from a nuclear stain and the watershed performed on a cell stain.
-
-Parameters:
-
-* seed\_channel\_name -- The name of the data channel to use to find seeds
-* watershed\_channel\_name -- The name of the data channel to use as the watershed image.W
-
-segment.CleanCellSegmentation
---------------------------------
-
-Description: Cleans the cell segmentation by merging cells that were fargmented along the field of view boundaries.
-
-generatemosaic.GenerateMosaic
--------------------------------
-
-Description: Assembles the images from each field of view into a low resolution mosaic.
-
-Parameters:
-
-* microns\_per\_pixel -- The number of microns to correspond with a pixel in the mosaic. If set to "full_resolution", the mosaic is generated with the same resolution as the input images.
-* data\_channels -- The names of the data channels to export, corresponding to the data organization. If not provided, all data channels are exported.
-* z\_indexes -- The z index to export. If not provided all z indexes are exported.
-* fov\_crop\_width -- The number of pixels to remove from each edge of each fov before inserting it into the mosaic.
-
-sequential.SumSignal
--------------------------------
-
-Description: Calculates the total intensity within segementation boundaries.
-
-Parameters:
-
-* z\_index -- the z index of the image stack to use for the summation
-* apply_highpass -- flag indicating if a highpass filter should be applied to the image prior to summing.
-* highpass\_sigma -- the standard deviation to use for the high pass filter
-
-sequential.ExportSumSignals
-----------------------------------
-
-Description: Export the sum signals calculated by a SumSignal task to a csv file.
-
-partition.PartitionBarcodes
--------------------------------
-
-Description: Assigns RNAs to cells if the RNA falls within the segmentation boundary of the cell. Yields a counts per cell csv file for a given fov.
-
-partition.ExportPartitionedBarcodes
-----------------------------------
-
-Description: Combines the counts per cell csv files from each fov into a single output file.
-
-slurmreport.SlurmReport
--------------------------------
-
-Description: An analysis task that generates reports on previously completed analysis tasks using Slurm. This analysis task only works when Merlin is run through Slurm with every analysis task fragment run as a separate job. This task uploads the Slurm report to a central repository to track Merlin's performance.
-
-Parameters:
-
-* run\_after\_task -- the task to wait for before generating the Slurm report
-
-plotperformance.StreamingPlotPerformance
--------------------------------
-
-Description: Create QC plots of decoding, filtering, optimization, and segmentation as soon as such data is ready.
-
-
-plotperformance.PlotPerformance
--------------------------------
-
-Description: Create QC plots of decoding, filtering, optimization, and segmentation once all data is available.
-
-=======
 Analysis tasks
 ****************
 
@@ -281,4 +135,8 @@
 Parameters:
 
 * run\_after\_task -- the task to wait for before generating the Slurm report
->>>>>>> 58addc74
+
+plotperformance.StreamingPlotPerformance
+-------------------------------
+
+Description: Create QC plots of decoding, filtering, optimization, and segmentation as soon as such data is ready.