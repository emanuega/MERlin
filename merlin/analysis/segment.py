import cv2
import numpy as np
from skimage import measure
from skimage import segmentation
import rtree
from shapely import geometry
from typing import List, Dict
from scipy.spatial import cKDTree

from merlin.core import dataset
from merlin.core import analysistask
from merlin.util import spatialfeature
from merlin.util import watershed
import pandas
import networkx as nx


class FeatureSavingAnalysisTask(analysistask.ParallelAnalysisTask):

    """
    An abstract analysis class that saves features into a spatial feature
    database.
    """

    def __init__(self, dataSet: dataset.DataSet, parameters=None,
                 analysisName=None):
        super().__init__(dataSet, parameters, analysisName)

    def _reset_analysis(self, fragmentIndex: int = None) -> None:
        super()._reset_analysis(fragmentIndex)
        self.get_feature_database().empty_database(fragmentIndex)

    def get_feature_database(self) -> spatialfeature.SpatialFeatureDB:
        """ Get the spatial feature database this analysis task saves
        features into.

        Returns: The spatial feature database reference.
        """
        return spatialfeature.HDF5SpatialFeatureDB(self.dataSet, self)


class WatershedSegment(FeatureSavingAnalysisTask):

    """
    An analysis task that determines the boundaries of features in the
    image data in each field of view using a watershed algorithm.
    
    Since each field of view is analyzed individually, the segmentation results
    should be cleaned in order to merge cells that cross the field of
    view boundary.
    """

    def __init__(self, dataSet, parameters=None, analysisName=None):
        super().__init__(dataSet, parameters, analysisName)

        if 'seed_channel_name' not in self.parameters:
            self.parameters['seed_channel_name'] = 'DAPI'
        if 'watershed_channel_name' not in self.parameters:
            self.parameters['watershed_channel_name'] = 'polyT'

    def fragment_count(self):
        return len(self.dataSet.get_fovs())

    def get_estimated_memory(self):
        # TODO - refine estimate
        return 2048

    def get_estimated_time(self):
        # TODO - refine estimate
        return 5

    def get_dependencies(self):
        return [self.parameters['warp_task'],
                self.parameters['global_align_task']]

    def get_cell_boundaries(self) -> List[spatialfeature.SpatialFeature]:
        featureDB = self.get_feature_database()
        return featureDB.read_features()

    def _run_analysis(self, fragmentIndex):
        globalTask = self.dataSet.load_analysis_task(
                self.parameters['global_align_task'])

        seedIndex = self.dataSet.get_data_organization().get_data_channel_index(
            self.parameters['seed_channel_name'])
        seedImages = self._read_and_filter_image_stack(fragmentIndex,
                                                       seedIndex, 5)

        watershedIndex = self.dataSet.get_data_organization() \
            .get_data_channel_index(self.parameters['watershed_channel_name'])
        watershedImages = self._read_and_filter_image_stack(fragmentIndex,
                                                            watershedIndex, 5)
        seeds = watershed.separate_merged_seeds(
            watershed.extract_seeds(seedImages))
        normalizedWatershed, watershedMask = watershed.prepare_watershed_images(
            watershedImages)

        seeds[np.invert(watershedMask)] = 0
        watershedOutput = segmentation.watershed(
            normalizedWatershed, measure.label(seeds), mask=watershedMask,
            connectivity=np.ones((3, 3, 3)), watershed_line=True)

        zPos = np.array(self.dataSet.get_data_organization().get_z_positions())
        featureList = [spatialfeature.SpatialFeature.feature_from_label_matrix(
            (watershedOutput == i), fragmentIndex,
            globalTask.fov_to_global_transform(fragmentIndex), zPos)
            for i in np.unique(watershedOutput) if i != 0]

        featureDB = self.get_feature_database()
        featureDB.write_features(featureList, fragmentIndex)

    def _read_and_filter_image_stack(self, fov: int, channelIndex: int,
                                     filterSigma: float) -> np.ndarray:
        filterSize = int(2*np.ceil(2*filterSigma)+1)
        warpTask = self.dataSet.load_analysis_task(
            self.parameters['warp_task'])
        return np.array([cv2.GaussianBlur(
            warpTask.get_aligned_image(fov, channelIndex, z),
            (filterSize, filterSize), filterSigma)
            for z in range(len(self.dataSet.get_z_positions()))])


class CleanCellBoundaries(analysistask.AnalysisTask):

    """
    A task to construct a network graph where each cell is a node, and overlaps
    are represented by edges. This graph is then refined to assign cells to the
    fov they are closest to (in terms of centroid). This graph is then refined
    to eliminate overlapping cells to leave a single cell occupying a given
    position.
    """

    def __init__(self, dataSet, parameters=None, analysisName=None):
        super().__init__(dataSet, parameters, analysisName)

        self.segmentTask = self.dataSet.load_analysis_task(
            self.parameters['segment_task'])
        self.alignTask = self.dataSet.load_analysis_task(
            self.parameters['global_align_task'])

    def get_estimated_memory(self):
        return 2048

    def get_estimated_time(self):
        return 30

    def get_dependencies(self):
        return [self.parameters['segment_task'],
                self.parameters['global_align_task']]

    def _get_fov_boxes(self):
        allFOVs = self.dataSet.get_fovs()
        coords = [self.alignTask.fov_global_extent(f) for f in allFOVs]
        coordsDF = pandas.DataFrame(coords,
                                    columns=['minx', 'miny', 'maxx', 'maxy'],
                                    index=allFOVs)
        boxes = [geometry.box(x[0], x[1], x[2], x[3]) for x in
                 coordsDF.loc[:, ['minx', 'miny', 'maxx', 'maxy']].values]

        return boxes

    def _construct_fov_tree(self, tiledPositions: pandas.DataFrame,
                            fovIntersections: List):
        return cKDTree(data=tiledPositions.loc[fovIntersections,
                                               ['centerX', 'centerY']].values)

    def _intial_clean(self, currentFOV: int):
        currentCells = self.segmentTask.get_feature_database()\
            .read_features(currentFOV)
        return [cell for cell in currentCells
                if len(cell.get_bounding_box()) == 4 and cell.get_volume() > 0]

<<<<<<< HEAD
    def _append_cells_to_spatial_tree(self, tree: rtree.index.Index,
                                      cells: List, idToNum: Dict):
        for element in cells:
            tree.insert(idToNum[element.get_feature_id()],
                        element.get_bounding_box(), obj=element)

    def _construct_tree(self):
=======
    def _construct_graph(self):
        G = nx.Graph()
>>>>>>> b46e01fb
        spatialIndex = rtree.index.Index()
        allFOVs = self.dataSet.get_fovs()
        numToID = dict()
        idToNum = dict()
        currentID = 0
        for currentFOV in allFOVs:
            currentUnassigned = self._intial_clean(currentFOV)
            for i in range(len(currentUnassigned)):
                numToID[currentID] = currentUnassigned[i].get_feature_id()
                idToNum[currentUnassigned[i].get_feature_id()] = currentID
                currentID += 1
            spatialfeature.append_cells_to_spatial_tree(
                spatialIndex, currentUnassigned, idToNum)
<<<<<<< HEAD
        return spatialIndex
=======

        for currentFOV in allFOVs:
            fovIntersections = sorted([i for i, x in enumerate(allFOVBoxes) if
                                       allFOVBoxes[currentFOV].intersects(x)])
            fovTree = self._construct_fov_tree(tiledPositions, fovIntersections)
            currentCells = self._intial_clean(currentFOV)
            for cell in currentCells:
                overlappingCells = spatialIndex.intersection(
                    cell.get_bounding_box(), objects=True)
                toCheck = [x.object for x in overlappingCells]
                cellsToConsider = cell.get_overlapping_features(toCheck)
                if len(cellsToConsider) == 0:
                    # This would occur when a cell is contained entirely in the
                    # boundary of another cell
                    pass

                else:
                    for cellToConsider in cellsToConsider:
                        xmin, ymin, xmax, ymax =\
                            cellToConsider.get_bounding_box()
                        xCenter = (xmin + xmax) / 2
                        yCenter = (ymin + ymax) / 2
                        [d, i] = fovTree.query(np.array([xCenter, yCenter]))
                        assignedFOV = tiledPositions \
                            .loc[fovIntersections, :] \
                            .index.values.tolist()[i]
                        if cellToConsider.get_feature_id() not in G.nodes:
                            G.add_node(cellToConsider.get_feature_id(),
                                       originalFOV=cellToConsider.get_fov(),
                                       assignedFOV=assignedFOV)
                    if len(cellsToConsider) > 1:
                        for cellToConsider1 in cellsToConsider:
                            if cellToConsider1.get_feature_id() !=\
                                    cell.get_feature_id():
                                G.add_edge(cell.get_feature_id(),
                                           cellToConsider1.get_feature_id())
        return G
>>>>>>> b46e01fb

    def return_exported_data(self):
        kwargs = {'index_col': 0}
        return self.dataSet.load_dataframe_from_csv(
            'cleanedcells', analysisTask=self.analysisName, **kwargs)

    def _run_analysis(self) -> None:

        spatialTree = self._construct_tree()
        fovBoxes = self._get_fov_boxes()
        graph = nx.Graph()
        allFOVs = self.dataSet.get_fovs()
        for currentFOV in allFOVs:
            cells = self._intial_clean(currentFOV)
            graph = spatialfeature.construct_graph(graph, cells,
                                                   spatialTree, currentFOV,
                                                   allFOVs, fovBoxes)

        cleanedCells = spatialfeature.remove_overlapping_cells(graph)

        self.dataSet.save_dataframe_to_csv(cleanedCells, 'cleanedcells',
                                           analysisTask=self)


class RefineCellDatabases(FeatureSavingAnalysisTask):
    def __init__(self, dataSet, parameters=None, analysisName=None):
        super().__init__(dataSet, parameters, analysisName)

        self.segmentTask = self.dataSet.load_analysis_task(
            self.parameters['segment_task'])
        self.cleaningTask = self.dataSet.load_analysis_task(
            self.parameters['cleaning_task'])

    def fragment_count(self):
        return len(self.dataSet.get_fovs())

    def get_estimated_memory(self):
        # TODO - refine estimate
        return 2048

    def get_estimated_time(self):
        # TODO - refine estimate
        return 5

    def get_dependencies(self):
        return [self.parameters['segment_task'],
                self.parameters['cleaning_task']]

    def _run_analysis(self, fragmentIndex):

        cleanedCells = self.cleaningTask.return_exported_data()
        originalCells = self.segmentTask.get_feature_database()\
            .read_features(fragmentIndex)
        featureDB = self.get_feature_database()
        cleanedC = cleanedCells[cleanedCells['originalFOV'] == fragmentIndex]
        cleanedGroups = cleanedC.groupby('assignedFOV')
        for k, g in cleanedGroups:
            cellsToConsider = g['cell_id'].values.tolist()
            featureList = [x for x in originalCells if
                           x.get_feature_id().isin(cellsToConsider)]
            featureDB.write_features(featureList, fragmentIndex)


class ExportCellMetadata(analysistask.AnalysisTask):
    """
    An analysis task exports cell metadata.
    """

    def __init__(self, dataSet, parameters=None, analysisName=None):
        super().__init__(dataSet, parameters, analysisName)

        self.segmentTask = self.dataSet.load_analysis_task(
            self.parameters['segment_task'])

    def get_estimated_memory(self):
        return 2048

    def get_estimated_time(self):
        return 30

    def get_dependencies(self):
        return [self.parameters['segment_task']]

    def _run_analysis(self):
        df = self.segmentTask.get_feature_database().read_feature_metadata()

        self.dataSet.save_dataframe_to_csv(df, 'feature_metadata',
                                           self.analysisName)<|MERGE_RESOLUTION|>--- conflicted
+++ resolved
@@ -121,15 +121,13 @@
 
 
 class CleanCellBoundaries(analysistask.AnalysisTask):
-
-    """
+    '''
     A task to construct a network graph where each cell is a node, and overlaps
     are represented by edges. This graph is then refined to assign cells to the
     fov they are closest to (in terms of centroid). This graph is then refined
     to eliminate overlapping cells to leave a single cell occupying a given
     position.
-    """
-
+    '''
     def __init__(self, dataSet, parameters=None, analysisName=None):
         super().__init__(dataSet, parameters, analysisName)
 
@@ -170,7 +168,6 @@
         return [cell for cell in currentCells
                 if len(cell.get_bounding_box()) == 4 and cell.get_volume() > 0]
 
-<<<<<<< HEAD
     def _append_cells_to_spatial_tree(self, tree: rtree.index.Index,
                                       cells: List, idToNum: Dict):
         for element in cells:
@@ -178,10 +175,6 @@
                         element.get_bounding_box(), obj=element)
 
     def _construct_tree(self):
-=======
-    def _construct_graph(self):
-        G = nx.Graph()
->>>>>>> b46e01fb
         spatialIndex = rtree.index.Index()
         allFOVs = self.dataSet.get_fovs()
         numToID = dict()
@@ -193,49 +186,9 @@
                 numToID[currentID] = currentUnassigned[i].get_feature_id()
                 idToNum[currentUnassigned[i].get_feature_id()] = currentID
                 currentID += 1
-            spatialfeature.append_cells_to_spatial_tree(
+            self._append_cells_to_spatial_tree(
                 spatialIndex, currentUnassigned, idToNum)
-<<<<<<< HEAD
         return spatialIndex
-=======
-
-        for currentFOV in allFOVs:
-            fovIntersections = sorted([i for i, x in enumerate(allFOVBoxes) if
-                                       allFOVBoxes[currentFOV].intersects(x)])
-            fovTree = self._construct_fov_tree(tiledPositions, fovIntersections)
-            currentCells = self._intial_clean(currentFOV)
-            for cell in currentCells:
-                overlappingCells = spatialIndex.intersection(
-                    cell.get_bounding_box(), objects=True)
-                toCheck = [x.object for x in overlappingCells]
-                cellsToConsider = cell.get_overlapping_features(toCheck)
-                if len(cellsToConsider) == 0:
-                    # This would occur when a cell is contained entirely in the
-                    # boundary of another cell
-                    pass
-
-                else:
-                    for cellToConsider in cellsToConsider:
-                        xmin, ymin, xmax, ymax =\
-                            cellToConsider.get_bounding_box()
-                        xCenter = (xmin + xmax) / 2
-                        yCenter = (ymin + ymax) / 2
-                        [d, i] = fovTree.query(np.array([xCenter, yCenter]))
-                        assignedFOV = tiledPositions \
-                            .loc[fovIntersections, :] \
-                            .index.values.tolist()[i]
-                        if cellToConsider.get_feature_id() not in G.nodes:
-                            G.add_node(cellToConsider.get_feature_id(),
-                                       originalFOV=cellToConsider.get_fov(),
-                                       assignedFOV=assignedFOV)
-                    if len(cellsToConsider) > 1:
-                        for cellToConsider1 in cellsToConsider:
-                            if cellToConsider1.get_feature_id() !=\
-                                    cell.get_feature_id():
-                                G.add_edge(cell.get_feature_id(),
-                                           cellToConsider1.get_feature_id())
-        return G
->>>>>>> b46e01fb
 
     def return_exported_data(self):
         kwargs = {'index_col': 0}
@@ -295,7 +248,7 @@
         for k, g in cleanedGroups:
             cellsToConsider = g['cell_id'].values.tolist()
             featureList = [x for x in originalCells if
-                           x.get_feature_id().isin(cellsToConsider)]
+                           str(x.get_feature_id()) in cellsToConsider]
             featureDB.write_features(featureList, fragmentIndex)
 
 
