--- conflicted
+++ resolved
@@ -1168,12 +1168,6 @@
     def _convert_parameter_list(self, listIn, castFunction, delimiter=';'):
         return [castFunction(x) for x in listIn.split(delimiter) if len(x) > 0]
 
-<<<<<<< HEAD
-
-class MetaMERFISHDataSet(DataSet):
-    def __init__(self, metaDataSetName: str, dataSets: List[str],
-                 dataHome: str = None, analysisHome: str = None):
-=======
     def get_full_metadata(self):
         datasetMeta = self.get_stored_metadata()
         datasetMeta.update({
@@ -1192,31 +1186,11 @@
 class MetaMERFISHDataSet(DataSet):
     def __init__(self, metaDataSetName: str, dataSetNames: List[str]=None,
                  dataHome: str = None, analysisHome: str = None, **kwargs):
->>>>>>> 796505e2
         """Create a MetaMERFISHDataSet for the specified processed datasets.
 
         Args:
             metaDataSetName: A name to use for this metadataset
-<<<<<<< HEAD
-            dataSets: a list of strings, each entry specifies a merfish
-                    datasets to use. A full path can be provided, otherwise it
-                    looks in the analysisHome directory.
-            dataHome: path for raw data
-            analysisHome: path for analyzed data
-        """
-
-        super().__init__(metaDataSetName, dataHome, analysisHome)
-
-        self.metaDataSetName = metaDataSetName
-        self.dataSets = dataSets
-
-    def load_datasets(self):
-        dataSetDict = dict()
-        for ds in self.dataSets:
-            dataSetDict[ds] = MERFISHDataSet(ds, dataHome=self.dataHome,
-                                             analysisHome=self.analysisHome)
-        return dataSetDict
-=======
+
             dataSetNames: a list of strings, each entry specifies a
                     MERFISHDataSet to use. A full path can be provided,
                     otherwise it looks in the analysisHome directory.
@@ -1260,5 +1234,4 @@
         datasetMeta.update({
             'dataset_count': len(self.dataSetNames)
         })
-        return datasetMeta
->>>>>>> 796505e2
+        return datasetMeta